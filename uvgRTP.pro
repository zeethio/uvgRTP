--- conflicted
+++ resolved
@@ -79,20 +79,6 @@
 	src/srtp/srtcp.cc \
 
 HEADERS += \
-<<<<<<< HEAD
-	include/clock.hh \
-	include/crypto.hh \
-	include/debug.hh \
-	include/frame.hh \
-	include/lib.hh \
-	include/media_stream.hh \
-	include/rtcp.hh \
-	include/runner.hh \
-	include/session.hh \
-	include/socket.hh \
-	include/util.hh \
-	include/version.hh \
-=======
 	include/uvgrtp/clock.hh \
 	include/uvgrtp/crypto.hh \
 	include/uvgrtp/debug.hh \
@@ -104,7 +90,7 @@
 	include/uvgrtp/session.hh \
 	include/uvgrtp/socket.hh \
 	include/uvgrtp/util.hh \
->>>>>>> 98f5d7d4
+	include/version.hh \
 	src/dispatch.hh \
 	src/holepuncher.hh \
 	src/hostname.hh \
