--- conflicted
+++ resolved
@@ -17,11 +17,7 @@
 
 uvg_rtp::media_stream::media_stream(std::string addr, int src_port, int dst_port, rtp_format_t fmt, int flags):
     srtp_(nullptr),
-<<<<<<< HEAD
-    socket_(flags),
-=======
     socket_(nullptr),
->>>>>>> 5dcb9e68
     rtp_(nullptr),
     rtcp_(nullptr),
     ctx_config_(),
@@ -57,13 +53,10 @@
 {
     pkt_dispatcher_->stop();
 
-<<<<<<< HEAD
-=======
     if (ctx_config_.flags & RCE_RTCP)
         rtcp_->stop();
 
     delete socket_;
->>>>>>> 5dcb9e68
     delete rtcp_;
     delete rtp_;
     delete srtp_;
@@ -130,122 +123,10 @@
         return RTP_MEMORY_ERROR;
     }
 
-<<<<<<< HEAD
-    socket_.install_handler(rtcp_, rtcp_->send_packet_handler_buf);
-    socket_.install_handler(rtcp_, rtcp_->send_packet_handler_vec);
-=======
     socket_->install_handler(rtcp_, rtcp_->send_packet_handler_vec);
->>>>>>> 5dcb9e68
 
     rtp_handler_key_ = pkt_dispatcher_->install_handler(rtp_->packet_handler);
     pkt_dispatcher_->install_aux_handler(rtp_handler_key_, rtcp_, rtcp_->recv_packet_handler);
-
-    switch (fmt_) {
-        case RTP_FORMAT_HEVC:
-<<<<<<< HEAD
-            media_ = new uvg_rtp::formats::hevc(&socket_, rtp_, ctx_config_.flags);
-=======
-            media_ = new uvg_rtp::formats::hevc(socket_, rtp_, ctx_config_.flags);
->>>>>>> 5dcb9e68
-            pkt_dispatcher_->install_aux_handler(
-                rtp_handler_key_,
-                nullptr,
-                dynamic_cast<uvg_rtp::formats::hevc *>(media_)->packet_handler
-            );
-            break;
-
-        case RTP_FORMAT_OPUS:
-        case RTP_FORMAT_GENERIC:
-<<<<<<< HEAD
-            media_ = new uvg_rtp::formats::media(&socket_, rtp_, ctx_config_.flags);
-=======
-            media_ = new uvg_rtp::formats::media(socket_, rtp_, ctx_config_.flags);
->>>>>>> 5dcb9e68
-            pkt_dispatcher_->install_aux_handler(rtp_handler_key_, nullptr, media_->packet_handler);
-            break;
-
-        default:
-            LOG_ERROR("Unknown payload format %u\n", fmt_);
-    }
-
-    if (!media_) {
-        delete rtp_;
-        delete pkt_dispatcher_;
-        return RTP_MEMORY_ERROR;
-    }
-
-    if (ctx_config_.flags & RCE_RTCP) {
-        rtcp_->add_participant(addr_, src_port_ + 1, dst_port_ + 1, rtp_->get_clock_rate());
-        rtcp_->start();
-    }
-
-    initialized_ = true;
-<<<<<<< HEAD
-    return pkt_dispatcher_->start(&socket_, ctx_config_.flags);
-=======
-    return pkt_dispatcher_->start(socket_, ctx_config_.flags);
->>>>>>> 5dcb9e68
-}
-
-#ifdef __RTP_CRYPTO__
-rtp_error_t uvg_rtp::media_stream::init(uvg_rtp::zrtp *zrtp)
-{
-    rtp_error_t ret;
-
-    if (init_connection() != RTP_OK) {
-        LOG_ERROR("Failed to initialize the underlying socket: %s!", strerror(errno));
-        return RTP_GENERIC_ERROR;
-    }
-
-    if (!(pkt_dispatcher_ = new uvg_rtp::pkt_dispatcher()))
-        return RTP_MEMORY_ERROR;
-
-    if (!(rtp_ = new uvg_rtp::rtp(fmt_))) {
-        delete pkt_dispatcher_;
-        return RTP_MEMORY_ERROR;
-    }
-
-    if ((ret = zrtp->init(rtp_->get_ssrc(), socket_->get_raw_socket(), addr_out_)) != RTP_OK) {
-        LOG_WARN("Failed to initialize ZRTP for media stream!");
-        return ret;
-    }
-
-    /* TODO: install zrtp packet handler */
-
-    if ((srtp_ = new uvg_rtp::srtp()) == nullptr)
-        return RTP_MEMORY_ERROR;
-
-    if ((ret = srtp_->init_zrtp(SRTP, ctx_config_.flags, rtp_, zrtp)) != RTP_OK) {
-        LOG_WARN("Failed to initialize SRTP for media stream!");
-        return ret;
-    }
-
-<<<<<<< HEAD
-    if (ctx_config_.flags & RCE_SRTP_AUTHENTICATE_RTP)
-        rtp_->set_payload_size(MAX_PAYLOAD - AUTH_TAG_LENGTH);
-
-    socket_.set_srtp(srtp_);
-
-    /* TODO: install srtp packet handler */
-
-    receiver_ = new uvg_rtp::receiver(socket_, ctx_config_, fmt_, rtp_);
-
-    receiver_->start();
-=======
-    if (!(rtcp_ = new uvg_rtp::rtcp(rtp_))) {
-        delete rtp_;
-        delete pkt_dispatcher_;
-        return RTP_MEMORY_ERROR;
-    }
-
-    socket_->install_handler(rtcp_, rtcp_->send_packet_handler_vec);
-
-    rtp_handler_key_  = pkt_dispatcher_->install_handler(rtp_->packet_handler);
-    zrtp_handler_key_ = pkt_dispatcher_->install_handler(zrtp->packet_handler);
->>>>>>> 5dcb9e68
-
-    pkt_dispatcher_->install_aux_handler(rtp_handler_key_, rtcp_, rtcp_->recv_packet_handler);
-    pkt_dispatcher_->install_aux_handler(rtp_handler_key_, srtp_, srtp_->recv_packet_handler);
 
     switch (fmt_) {
         case RTP_FORMAT_HEVC:
@@ -278,23 +159,19 @@
         rtcp_->start();
     }
 
-    if (ctx_config_.flags & RCE_SRTP_AUTHENTICATE_RTP)
-        rtp_->set_payload_size(MAX_PAYLOAD - AUTH_TAG_LENGTH);
-
     initialized_ = true;
     return pkt_dispatcher_->start(socket_, ctx_config_.flags);
 }
 
-rtp_error_t uvg_rtp::media_stream::add_srtp_ctx(uint8_t *key, uint8_t *salt)
-{
-    if (!key || !salt)
-        return RTP_INVALID_VALUE;
-
-    unsigned srtp_flags = RCE_SRTP | RCE_SRTP_KMNGMNT_USER;
-    rtp_error_t ret     = RTP_OK;
-
-    if ((flags_ & srtp_flags) != srtp_flags)
-        return RTP_NOT_SUPPORTED;
+#ifdef __RTP_CRYPTO__
+rtp_error_t uvg_rtp::media_stream::init(uvg_rtp::zrtp *zrtp)
+{
+    rtp_error_t ret;
+
+    if (init_connection() != RTP_OK) {
+        LOG_ERROR("Failed to initialize the underlying socket: %s!", strerror(errno));
+        return RTP_GENERIC_ERROR;
+    }
 
     if (!(pkt_dispatcher_ = new uvg_rtp::pkt_dispatcher()))
         return RTP_MEMORY_ERROR;
@@ -304,24 +181,21 @@
         return RTP_MEMORY_ERROR;
     }
 
+    if ((ret = zrtp->init(rtp_->get_ssrc(), socket_->get_raw_socket(), addr_out_)) != RTP_OK) {
+        LOG_WARN("Failed to initialize ZRTP for media stream!");
+        return ret;
+    }
+
+    /* TODO: install zrtp packet handler */
+
     if ((srtp_ = new uvg_rtp::srtp()) == nullptr)
         return RTP_MEMORY_ERROR;
 
-    if ((ret = srtp_->init_user(SRTP, ctx_config_.flags, key, salt)) != RTP_OK) {
+    if ((ret = srtp_->init_zrtp(SRTP, ctx_config_.flags, rtp_, zrtp)) != RTP_OK) {
         LOG_WARN("Failed to initialize SRTP for media stream!");
         return ret;
     }
 
-<<<<<<< HEAD
-    if (ctx_config_.flags & RCE_SRTP_AUTHENTICATE_RTP)
-        rtp_->set_payload_size(MAX_PAYLOAD - AUTH_TAG_LENGTH);
-
-    socket_.set_srtp(srtp_);
-
-    receiver_ = new uvg_rtp::receiver(socket_, ctx_config_, fmt_, rtp_);
-
-    receiver_->start();
-=======
     if (!(rtcp_ = new uvg_rtp::rtcp(rtp_))) {
         delete rtp_;
         delete pkt_dispatcher_;
@@ -330,7 +204,8 @@
 
     socket_->install_handler(rtcp_, rtcp_->send_packet_handler_vec);
 
-    rtp_handler_key_ = pkt_dispatcher_->install_handler(rtp_->packet_handler);
+    rtp_handler_key_  = pkt_dispatcher_->install_handler(rtp_->packet_handler);
+    zrtp_handler_key_ = pkt_dispatcher_->install_handler(zrtp->packet_handler);
 
     pkt_dispatcher_->install_aux_handler(rtp_handler_key_, rtcp_, rtcp_->recv_packet_handler);
     pkt_dispatcher_->install_aux_handler(rtp_handler_key_, srtp_, srtp_->recv_packet_handler);
@@ -368,7 +243,84 @@
 
     if (ctx_config_.flags & RCE_SRTP_AUTHENTICATE_RTP)
         rtp_->set_payload_size(MAX_PAYLOAD - AUTH_TAG_LENGTH);
->>>>>>> 5dcb9e68
+
+    initialized_ = true;
+    return pkt_dispatcher_->start(socket_, ctx_config_.flags);
+}
+
+rtp_error_t uvg_rtp::media_stream::add_srtp_ctx(uint8_t *key, uint8_t *salt)
+{
+    if (!key || !salt)
+        return RTP_INVALID_VALUE;
+
+    unsigned srtp_flags = RCE_SRTP | RCE_SRTP_KMNGMNT_USER;
+    rtp_error_t ret     = RTP_OK;
+
+    if ((flags_ & srtp_flags) != srtp_flags)
+        return RTP_NOT_SUPPORTED;
+
+    if (!(pkt_dispatcher_ = new uvg_rtp::pkt_dispatcher()))
+        return RTP_MEMORY_ERROR;
+
+    if (!(rtp_ = new uvg_rtp::rtp(fmt_))) {
+        delete pkt_dispatcher_;
+        return RTP_MEMORY_ERROR;
+    }
+
+    if ((srtp_ = new uvg_rtp::srtp()) == nullptr)
+        return RTP_MEMORY_ERROR;
+
+    if ((ret = srtp_->init_user(SRTP, ctx_config_.flags, key, salt)) != RTP_OK) {
+        LOG_WARN("Failed to initialize SRTP for media stream!");
+        return ret;
+    }
+
+    if (!(rtcp_ = new uvg_rtp::rtcp(rtp_))) {
+        delete rtp_;
+        delete pkt_dispatcher_;
+        return RTP_MEMORY_ERROR;
+    }
+
+    socket_->install_handler(rtcp_, rtcp_->send_packet_handler_vec);
+
+    rtp_handler_key_ = pkt_dispatcher_->install_handler(rtp_->packet_handler);
+
+    pkt_dispatcher_->install_aux_handler(rtp_handler_key_, rtcp_, rtcp_->recv_packet_handler);
+    pkt_dispatcher_->install_aux_handler(rtp_handler_key_, srtp_, srtp_->recv_packet_handler);
+
+    switch (fmt_) {
+        case RTP_FORMAT_HEVC:
+            media_ = new uvg_rtp::formats::hevc(socket_, rtp_, ctx_config_.flags);
+            pkt_dispatcher_->install_aux_handler(
+                rtp_handler_key_,
+                nullptr,
+                dynamic_cast<uvg_rtp::formats::hevc *>(media_)->packet_handler
+            );
+            break;
+
+        case RTP_FORMAT_OPUS:
+        case RTP_FORMAT_GENERIC:
+            media_ = new uvg_rtp::formats::media(socket_, rtp_, ctx_config_.flags);
+            pkt_dispatcher_->install_aux_handler(rtp_handler_key_, nullptr, media_->packet_handler);
+            break;
+
+        default:
+            LOG_ERROR("Unknown payload format %u\n", fmt_);
+    }
+
+    if (!media_) {
+        delete rtp_;
+        delete pkt_dispatcher_;
+        return RTP_MEMORY_ERROR;
+    }
+
+    if (ctx_config_.flags & RCE_RTCP) {
+        rtcp_->add_participant(addr_, src_port_ + 1, dst_port_ + 1, rtp_->get_clock_rate());
+        rtcp_->start();
+    }
+
+    if (ctx_config_.flags & RCE_SRTP_AUTHENTICATE_RTP)
+        rtp_->set_payload_size(MAX_PAYLOAD - AUTH_TAG_LENGTH);
 
     initialized_ = true;
     return pkt_dispatcher_->start(socket_, ctx_config_.flags);
