--- conflicted
+++ resolved
@@ -623,15 +623,9 @@
         return RTP_INVALID_VALUE;
     }
 
-<<<<<<< HEAD
-    if (pkt_type > uvgrtp::frame::RTCP_FT_APP ||
-        pkt_type < uvgrtp::frame::RTCP_FT_SR) {
-        LOG_ERROR("Invalid packet type (%u)!", pkt_type);
-=======
-    if (header.pkt_type > uvgrtp::frame::RTCP_FT_BYE ||
+    if (header.pkt_type > uvgrtp::frame::RTCP_FT_APP ||
         header.pkt_type < uvgrtp::frame::RTCP_FT_SR) {
         LOG_ERROR("Invalid packet type (%u)!", header.pkt_type);
->>>>>>> d29479ce
         return RTP_INVALID_VALUE;
     }
 
@@ -744,10 +738,16 @@
         return ret;
 
     /* Deallocate previous frame from the buffer if it exists, it's going to get overwritten */
+    if (!is_participant(frame->ssrc)) {
+        LOG_WARN("Got an APP packet from an unknown participant");
+        add_participant(frame->ssrc);
+    }
+
     if (participants_[frame->ssrc]->app_frame) {
         delete[] participants_[frame->ssrc]->app_frame->payload;
         delete   participants_[frame->ssrc]->app_frame;
     }
+    frame->payload = new uint8_t[frame->header.length];
 
     memcpy(frame->name, &packet[RTCP_HEADER_SIZE + SSRC_CSRC_SIZE], APP_NAME_SIZE);
     memcpy(frame->payload, &packet[RTCP_HEADER_SIZE + SSRC_CSRC_SIZE + APP_NAME_SIZE],
