#pragma once

#include "h26x.hh"
<<<<<<< HEAD
#include "util.hh"
#include "frame.hh"
#include "socket.hh"
=======

#include "uvgrtp/clock.hh"
#include "uvgrtp/util.hh"
#include "uvgrtp/frame.hh"
#include "uvgrtp/socket.hh"
>>>>>>> 98f5d7d4

#include <deque>

namespace uvgrtp {

    class rtp;

    namespace formats {

        enum H264_NAL_TYPES {
            H264_PKT_AGGR = 24,
            H264_PKT_FRAG = 28
        };

        struct h264_aggregation_packet {
            uint8_t fu_indicator[uvgrtp::frame::HEADER_SIZE_H264_FU];
            uvgrtp::buf_vec nalus;  /* discrete NAL units */
            uvgrtp::buf_vec aggr_pkt; /* crafted aggregation packet */
        };

        struct h264_headers {
            uint8_t fu_indicator[uvgrtp::frame::HEADER_SIZE_H264_FU];

            /* there are three types of Fragmentation Unit headers:
             *  - header for the first fragment
             *  - header for all middle fragments
             *  - header for the last fragment */
            uint8_t fu_headers[3 * uvgrtp::frame::HEADER_SIZE_H264_FU];
        };

        class h264 : public h26x {
            public:
                h264(uvgrtp::socket *socket, uvgrtp::rtp *rtp, int flags);
                ~h264();

            protected:

                // the aggregation packet is not enabled
                virtual rtp_error_t handle_small_packet(uint8_t* data, size_t data_len, bool more);
                
                /* Construct an aggregation packet from data in "aggr_pkt_info_" 
                 * TODO: The code exists, but it is not used */
                virtual rtp_error_t make_aggregation_pkt();

                /* Clear aggregation buffers */
                virtual void clear_aggregation_info();

                // constructs h264 RTP header with correct values
                virtual rtp_error_t construct_format_header_divide_fus(uint8_t* data, size_t& data_left, 
                    size_t& data_pos, size_t payload_size,  uvgrtp::buf_vec& buffers);

                // get h264 nal type
                virtual uint8_t get_nal_type(uint8_t* data) const;

                virtual uint8_t get_nal_header_size() const;
                virtual uint8_t get_fu_header_size() const;

                virtual int get_fragment_type(uvgrtp::frame::rtp_frame* frame) const;
                virtual uvgrtp::formats::NAL_TYPES get_nal_type(uvgrtp::frame::rtp_frame* frame) const;

                virtual void copy_nal_header(size_t fptr, uint8_t* frame_payload, uint8_t* complete_payload);

            private:
                h264_aggregation_packet aggr_pkt_info_;
        };
    };
};

namespace uvg_rtp = uvgrtp;<|MERGE_RESOLUTION|>--- conflicted
+++ resolved
@@ -1,17 +1,11 @@
 #pragma once
 
 #include "h26x.hh"
-<<<<<<< HEAD
-#include "util.hh"
-#include "frame.hh"
-#include "socket.hh"
-=======
 
 #include "uvgrtp/clock.hh"
 #include "uvgrtp/util.hh"
 #include "uvgrtp/frame.hh"
 #include "uvgrtp/socket.hh"
->>>>>>> 98f5d7d4
 
 #include <deque>
 
